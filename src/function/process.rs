--- conflicted
+++ resolved
@@ -11,15 +11,11 @@
 use crate::protocol::ProtocolCapture;
 use crate::serializer::{Bincode, CanSerialize};
 use crate::time::TimerRef;
-<<<<<<< HEAD
 use crate::{
     host::{self, node_id, process_id},
     ProcessName,
 };
 use crate::{MailboxResult, ProcessConfig, Tag};
-=======
-use crate::{LunaticError, MailboxResult, ProcessConfig, Tag};
->>>>>>> 7ec90dcf
 
 /// Decides what can be turned into a process.
 ///

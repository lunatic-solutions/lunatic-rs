//! Lunatic VM host functions.

pub mod error {
    #[link(wasm_import_module = "lunatic::error")]
    extern "C" {
        pub fn string_size(error_id: u64) -> u32;
        pub fn to_string(error_id: u64, error_str: *mut u8);
        pub fn drop(error_id: u64);
    }
}

pub mod message {
    #[link(wasm_import_module = "lunatic::message")]
    extern "C" {
        pub fn create_data(tag: i64, capacity: u64);
        pub fn write_data(data: *const u8, data_len: usize) -> usize;
        pub fn read_data(data: *mut u8, data_len: usize) -> usize;
        #[allow(dead_code)]
        pub fn seek_data(position: u64);
        pub fn get_tag() -> i64;
        #[allow(dead_code)]
        pub fn data_size() -> u64;
        pub fn push_tcp_stream(tcp_stream_id: u64) -> u64;
        pub fn take_tcp_stream(index: u64) -> u64;
        pub fn push_tls_stream(tcp_stream_id: u64) -> u64;
        pub fn take_tls_stream(index: u64) -> u64;
        pub fn send(process_id: u64);
        pub fn send_receive_skip_search(process_id: u64, timeout: u64) -> u32;
        pub fn receive(tag: *const i64, tag_len: usize, timeout: u64) -> u32;
    }
}

pub mod timer {
    #[link(wasm_import_module = "lunatic::timer")]
    extern "C" {
        pub fn send_after(process_id: u64, duration: u64) -> u64;
        pub fn cancel_timer(timer_id: u64) -> u32;
    }
}

pub mod networking {
    #[link(wasm_import_module = "lunatic::networking")]
    extern "C" {
        pub fn resolve(name_str: *const u8, name_str_len: usize, timeout: u64, id: *mut u64)
            -> u32;
        pub fn drop_dns_iterator(dns_iter_id: u64);
        pub fn resolve_next(
            dns_iter_id: u64,
            addr_type: *mut u32,
            addr: *mut u8,
            port: *mut u16,
            flow_info: *mut u32,
            scope_id: *mut u32,
        ) -> u32;
        pub fn tcp_bind(
            addr_type: u32,
            addr: *const u8,
            port: u32,
            flow_info: u32,
            scope_id: u32,
            id: *mut u64,
        ) -> u32;
        pub fn udp_bind(
            addr_type: u32,
            addr: *const u8,
            port: u32,
            flow_info: u32,
            scope_id: u32,
            id: *mut u64,
        ) -> u32;
        pub fn drop_tcp_listener(tcp_listener_id: u64);
        pub fn drop_tls_listener(tcp_listener_id: u64);
        pub fn drop_udp_socket(udp_socket_id: u64);
        pub fn tcp_local_addr(tcp_listener_id: u64, addr_dns_iter: *mut u64) -> u32;
        pub fn tls_local_addr(tcp_listener_id: u64, addr_dns_iter: *mut u64) -> u32;
        pub fn udp_local_addr(udp_socket_id: u64, addr_dns_iter: *mut u64) -> u32;
        pub fn tcp_accept(listener_id: u64, id: *mut u64, peer_dns_iter: *mut u64) -> u32;
        pub fn tcp_connect(
            addr_type: u32,
            addr: *const u8,
            port: u32,
            flow_info: u32,
            scope_id: u32,
            timeout: u64,
            id: *mut u64,
        ) -> u32;
        pub fn udp_connect(
            udp_socket_id: u64,
            addr_type: u32,
            addr: *const u8,
            port: u32,
            flow_info: u32,
            scope_id: u32,
            timeout: u64,
            id: *mut u64,
        ) -> u32;
        pub fn drop_tcp_stream(tcp_stream_id: u64);
        pub fn clone_tcp_stream(tcp_stream_id: u64) -> u64;
        pub fn tcp_write_vectored(
            tcp_stream_id: u64,
            ciovec_array: *const u32,
            ciovec_array_len: usize,
            opaque: *mut u64,
        ) -> u32;
        pub fn tcp_read(
            tcp_stream_id: u64,
            buffer: *mut u8,
            buffer_len: usize,

            opaque: *mut u64,
        ) -> u32;
        pub fn tcp_peek(
            tcp_stream_id: u64,
            buffer: *mut u8,
            buffer_len: usize,

            opaque: *mut u64,
        ) -> u32;
        pub fn udp_send(
            udp_socket_id: u64,
            buffer: *const u8,
            buffer_len: usize,

            opaque: *mut u64,
        ) -> u32;
        pub fn udp_send_to(
            udp_socket_id: u64,
            buffer: *const u8,
            buffer_len: usize,
            addr_type: u32,
            addr: *const u8,
            port: u32,
            flow_info: u32,
            scope_id: u32,
            opaque: *mut u64,
        ) -> u32;
        pub fn udp_receive(
            udp_socket_id: u64,
            buffer: *mut u8,
            buffer_len: usize,
            opaque: *mut u64,
        ) -> u32;
        pub fn udp_receive_from(
            udp_socket_id: u64,
            buffer: *mut u8,
            buffer_len: usize,
            opaque: *mut u64,
            dns_iter_ptr: *mut u64,
        ) -> u32;
        pub fn set_udp_socket_ttl(udp_socket_id: u64, ttl: u32);
        pub fn set_udp_socket_broadcast(udp_socket_id: u64, broadcast: u32);
        pub fn get_udp_socket_ttl(udp_socket_id: u64) -> u32;
        pub fn get_udp_socket_broadcast(udp_socket_id: u64) -> i32;
        pub fn clone_udp_socket(udp_socket_id: u64) -> u64;
        pub fn tcp_flush(tcp_stream_id: u64, error_id: *mut u64) -> u32;
<<<<<<< HEAD
        pub fn tls_flush(tcp_stream_id: u64, error_id: *mut u64) -> u32;
=======
>>>>>>> a9dbf034
        pub fn set_read_timeout(tcp_stream_id: u64, duration: u64) -> u32;
        pub fn get_read_timeout(tcp_stream_id: u64) -> u64;
        pub fn set_write_timeout(tcp_stream_id: u64, duration: u64) -> u32;
        pub fn get_write_timeout(tcp_stream_id: u64) -> u64;
        pub fn set_peek_timeout(tcp_stream_id: u64, duration: u64) -> u32;
        pub fn get_peek_timeout(tcp_stream_id: u64) -> u64;
<<<<<<< HEAD

        // tls
        pub fn tls_bind(
            addr_type: u32,
            addr: *const u8,
            port: u32,
            flow_info: u32,
            scope_id: u32,
            id: *mut u64,
            certs_array_ptr: *const u32,
            certs_array_len: usize,
            keys_array_ptr: *const u32,
            keys_array_len: usize,
        ) -> u32;
        pub fn tls_accept(listener_id: u64, id: *mut u64, peer_dns_iter: *mut u64) -> u32;
        pub fn tls_connect(
            addr_type: u32,
            addr: *const u8,
            port: u32,
            flow_info: u32,
            scope_id: u32,
            timeout: u64,
            id: *mut u64,
        ) -> u32;
        pub fn drop_tls_stream(tcp_stream_id: u64);
        pub fn clone_tls_stream(tcp_stream_id: u64) -> u64;
        pub fn tls_write_vectored(
            tcp_stream_id: u64,
            ciovec_array: *const u32,
            ciovec_array_len: usize,
            opaque: *mut u64,
        ) -> u32;
        pub fn tls_read(
            tcp_stream_id: u64,
            buffer: *mut u8,
            buffer_len: usize,

            opaque: *mut u64,
        ) -> u32;
        pub fn set_tls_read_timeout(tcp_stream_id: u64, duration: u64) -> u32;
        pub fn get_tls_read_timeout(tcp_stream_id: u64) -> u64;
        pub fn set_tls_write_timeout(tcp_stream_id: u64, duration: u64) -> u32;
        pub fn get_tls_write_timeout(tcp_stream_id: u64) -> u64;
        pub fn set_tls_peek_timeout(tcp_stream_id: u64, duration: u64) -> u32;
        pub fn get_tls_peek_timeout(tcp_stream_id: u64) -> u64;
=======
>>>>>>> a9dbf034
    }
}

pub mod process {
    #[link(wasm_import_module = "lunatic::process")]
    extern "C" {
        pub fn compile_module(data: *const u8, data_len: usize, id: *mut u64) -> i32;
        pub fn drop_module(config_id: u64);
        pub fn create_config() -> i64;
        pub fn drop_config(config_id: u64);
        pub fn config_set_max_memory(config_id: u64, max_memory: u64);
        pub fn config_get_max_memory(config_id: u64) -> u64;
        pub fn config_set_max_fuel(config_id: u64, max_fuel: u64);
        pub fn config_get_max_fuel(config_id: u64) -> u64;
        pub fn config_can_compile_modules(config_id: u64) -> u32;
        pub fn config_set_can_compile_modules(config_id: u64, can: u32);
        pub fn config_can_create_configs(config_id: u64) -> u32;
        pub fn config_set_can_create_configs(config_id: u64, can: u32);
        pub fn config_can_spawn_processes(config_id: u64) -> u32;
        pub fn config_set_can_spawn_processes(config_id: u64, can: u32);
        pub fn spawn(
            link: i64,
            config_id: i64,
            module_id: i64,
            function: *const u8,
            function_len: usize,
            params: *const u8,
            params_len: usize,
            id: *mut u64,
        ) -> u32;
        pub fn sleep_ms(millis: u64);
        pub fn die_when_link_dies(trap: u32);
        pub fn process_id() -> u64;
        pub fn link(tag: i64, process_id: u64);
        pub fn unlink(process_id: u64);
        pub fn kill(process_id: u64);
    }
}

pub mod registry {
    #[link(wasm_import_module = "lunatic::registry")]
    extern "C" {
        pub fn put(name: *const u8, name_len: usize, node_id: u64, process_id: u64);
        pub fn get(
            name: *const u8,
            name_len: usize,
            node_id: *mut u64,
            process_id: *mut u64,
        ) -> u32;
        pub fn remove(name: *const u8, name_len: usize);
    }
}

pub mod wasi {
    #[link(wasm_import_module = "lunatic::wasi")]
    extern "C" {
        pub fn config_add_environment_variable(
            config_id: u64,
            key: *const u8,
            key_len: usize,
            value: *const u8,
            value_len: usize,
        );
        pub fn config_add_command_line_argument(config_id: u64, key: *const u8, key_len: usize);
        pub fn config_preopen_dir(config_id: u64, key: *const u8, key_len: usize);
    }
}

pub mod distributed {
    #[link(wasm_import_module = "lunatic::distributed")]
    extern "C" {
        pub fn get_nodes(nodes_ptr: *mut u64, nodes_len: u32) -> u32;
        pub fn nodes_count() -> u32;
        pub fn node_id() -> u64;
        pub fn module_id() -> u64;
        pub fn send(node_id: u64, process_id: u64);
        pub fn send_receive_skip_search(node_id: u64, process_id: u64, timeout: u64) -> u32;
        pub fn spawn(
            node_id: u64,
            config_id: i64,
            module_id: u64,
            function: *const u8,
            function_len: usize,
            params: *const u8,
            params_len: usize,
            id: *mut u64,
        ) -> u32;
    }
}

pub mod version {
    #[link(wasm_import_module = "lunatic::version")]
    extern "C" {
        pub fn major() -> u32;
        pub fn minor() -> u32;
        pub fn patch() -> u32;
    }
}<|MERGE_RESOLUTION|>--- conflicted
+++ resolved
@@ -153,17 +153,13 @@
         pub fn get_udp_socket_broadcast(udp_socket_id: u64) -> i32;
         pub fn clone_udp_socket(udp_socket_id: u64) -> u64;
         pub fn tcp_flush(tcp_stream_id: u64, error_id: *mut u64) -> u32;
-<<<<<<< HEAD
         pub fn tls_flush(tcp_stream_id: u64, error_id: *mut u64) -> u32;
-=======
->>>>>>> a9dbf034
         pub fn set_read_timeout(tcp_stream_id: u64, duration: u64) -> u32;
         pub fn get_read_timeout(tcp_stream_id: u64) -> u64;
         pub fn set_write_timeout(tcp_stream_id: u64, duration: u64) -> u32;
         pub fn get_write_timeout(tcp_stream_id: u64) -> u64;
         pub fn set_peek_timeout(tcp_stream_id: u64, duration: u64) -> u32;
         pub fn get_peek_timeout(tcp_stream_id: u64) -> u64;
-<<<<<<< HEAD
 
         // tls
         pub fn tls_bind(
@@ -209,8 +205,6 @@
         pub fn get_tls_write_timeout(tcp_stream_id: u64) -> u64;
         pub fn set_tls_peek_timeout(tcp_stream_id: u64, duration: u64) -> u32;
         pub fn get_tls_peek_timeout(tcp_stream_id: u64) -> u64;
-=======
->>>>>>> a9dbf034
     }
 }
 

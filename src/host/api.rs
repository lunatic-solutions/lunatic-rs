--- conflicted
+++ resolved
@@ -24,13 +24,9 @@
         pub fn take_module(index: u64) -> u64;
         pub fn push_tcp_stream(tcp_stream_id: u64) -> u64;
         pub fn take_tcp_stream(index: u64) -> u64;
-<<<<<<< HEAD
-        pub fn send(process_id: u64) -> u32;
-=======
         pub fn push_tls_stream(tls_stream_id: u64) -> u64;
         pub fn take_tls_stream(index: u64) -> u64;
-        pub fn send(process_id: u64);
->>>>>>> bb384f94
+        pub fn send(process_id: u64) -> u32;
         pub fn send_receive_skip_search(process_id: u64, timeout: u64) -> u32;
         pub fn receive(tag: *const i64, tag_len: usize, timeout: u64) -> u32;
     }

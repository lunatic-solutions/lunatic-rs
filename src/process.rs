--- conflicted
+++ resolved
@@ -449,32 +449,24 @@
     /// Shut down process with a timeout
     pub fn shutdown_timeout(&self, duration: Duration) -> Result<(), ReceiveError> {
         // Create new message buffer.
-<<<<<<< HEAD
-        unsafe { host::api::message::create_data(Tag::none().id(), 0) };
-        Bincode::encode(&Sendable::Shutdown).unwrap();
-        // Send the message
-        host::send(self.process.node_id(), self.process.id());
-=======
         let tag = Tag::new();
         unsafe { host::api::message::create_data(tag.id(), 0) };
 
         // Create reference to self
-        let this: Process<()> = unsafe { Process::from_id(host::api::process::this()) };
+        let this: Process<()> = Process::this();
 
         Bincode::encode(&Sendable::Shutdown(this)).unwrap();
 
         // Send the message and wait for response
-        unsafe {
-            let result = host::api::message::send_receive_skip_search(
-                self.process.id(),
-                duration.as_millis() as u32,
-            );
-            if result == 9027 {
-                return Err(ReceiveError::Timeout);
-            }
-        };
+        let result = host::send_receive_skip_search(
+            self.process.node_id(),
+            self.process.id(),
+            duration.as_millis() as u32,
+        );
+        if result == 9027 {
+            return Err(ReceiveError::Timeout);
+        }
         Ok(())
->>>>>>> 6d0e63bf
     }
 }
 

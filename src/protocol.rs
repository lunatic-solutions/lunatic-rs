use std::{any::TypeId, marker::PhantomData, mem::ManuallyDrop, time::Duration};

use crate::{
    function::process::IntoProcess,
    host,
    serializer::{Bincode, Serializer},
<<<<<<< HEAD
    Mailbox, Process, ProcessConfig, Tag,
=======
    Mailbox, Process, ProcessConfig, ReceiveError, Resource, Tag,
>>>>>>> 5f9208da
};

/// A value that the protocol captures from the parent process.
///
/// A protocol needs to capture more information from the parent than just the value passed in by
/// the user (`capture`). For a protocol to work it needs to have a reference to the parent, so it
/// knows where to send messages to. And it needs a unique tag inside the parent so that protocol
/// messages don't mix with other messages received by the parent.
#[derive(serde::Serialize, serde::Deserialize)]
pub struct ProtocolCapture<C> {
    process: Process<()>,
    tag: Tag,
    capture: C,
}

/// A `Protocol` is a specific type of [`Process`](crate::Process).
///
/// It uses session types to check during compile time that all messages exchanged between two
/// processes are in the correct order and of the correct type.
pub struct Protocol<P: 'static, S = Bincode> {
    id: u64,
    node_id: u64,
    tag: Tag,
    phantom: PhantomData<(P, S)>,
}

impl<P: 'static, S> Drop for Protocol<P, S> {
    fn drop(&mut self) {
        if TypeId::of::<P>() != TypeId::of::<End>() && TypeId::of::<P>() != TypeId::of::<TaskEnd>()
        {
            panic!(
                "Protocol prematurely dropped, before reaching the `End` or `TaskEnd` state (currently: {}).",
                std::any::type_name::<P>()
            );
        }
    }
}

impl<P, S> Protocol<P, S> {
    // Turn a process into a protocol
    fn from_process<M, S2>(process: Process<M, S2>, tag: Tag) -> Self {
        // The transformation shouldn't drop the process resource.
        let process = ManuallyDrop::new(process);
        Self {
            id: process.id(),
            node_id: process.node_id(),
            tag,
            phantom: PhantomData,
        }
    }

    // Cast the protocol to another type.
    fn cast<P2>(self) -> Protocol<P2, S> {
        // Don't drop the session yet.
        let self_ = ManuallyDrop::new(self);
        Protocol {
            id: self_.id,
            node_id: self_.node_id,
            tag: self_.tag,
            phantom: PhantomData,
        }
    }
}

impl<P, A, S> Protocol<Send<A, P>, S>
where
    S: Serializer<A>,
{
    /// Send a value of type `A` over the session. Returns a session with protocol `P`.
    #[must_use]
    pub fn send(self, message: A) -> Protocol<P, S> {
        // Don't drop the session yet.
        let self_ = ManuallyDrop::new(self);
        // Temporarily cast to right process type.
        let process: Process<A, S> = Process::new(self_.node_id, self_.id);
        process.tag_send(self_.tag, message);
        Protocol::from_process(process, self_.tag)
    }
}

impl<P, A, S> Protocol<Recv<A, P>, S>
where
    S: Serializer<A>,
{
    /// Receives a value of type `A` from the session. Returns a tuple containing the resulting
    /// session and the received value.
    #[must_use]
    pub fn receive(self) -> (Protocol<P, S>, A) {
        // Temporarily cast to right mailbox type.
        let mailbox: Mailbox<A, S> = unsafe { Mailbox::new() };
        let received = mailbox.tag_receive(Some(&[self.tag]));
        (self.cast(), received)
    }
}

impl<A, S> Protocol<Recv<A, TaskEnd>, S>
where
    S: Serializer<A>,
{
    /// A task is a special case of a protocol spawned with the `spawn!(@task ...)` macro.
    /// It only returns one value.
    #[must_use]
    pub fn result(self) -> A {
        // Temporarily cast to right mailbox type.
        let mailbox: Mailbox<A, S> = unsafe { Mailbox::new() };
        let result = mailbox.tag_receive(Some(&[self.tag]));
        let _: Protocol<TaskEnd, S> = self.cast(); // Only `End` protocols can be dropped
        result
    }

    /// A task is a special case of a protocol spawned with the `spawn!(@task ...)` macro.
    /// It only returns one value.
    pub fn result_timeout(self, duration: Duration) -> Result<A, ReceiveError> {
        // Temporarily cast to right mailbox type.
        let mailbox: Mailbox<A, S> = unsafe { Mailbox::new() };
        let result = mailbox.tag_receive_timeout(Some(&[self.tag]), duration);
        let _: Protocol<TaskEnd, S> = self.cast(); // Only `End` protocols can be dropped
        result
    }
}

impl<P, Q, S> Protocol<Choose<P, Q>, S>
where
    S: Serializer<bool>,
{
    /// Perform an active choice, selecting protocol `P`.
    #[must_use]
    pub fn select_left(self) -> Protocol<P, S> {
        // Don't drop the session yet.
        let self_ = ManuallyDrop::new(self);
        // Temporarily cast to right process type.
        let process: Process<bool, S> = Process::new(self_.node_id, self_.id);
        process.tag_send(self_.tag, true);
        Protocol::from_process(process, self_.tag)
    }

    /// Perform an active choice, selecting protocol `Q`.
    #[must_use]
    pub fn select_right(self) -> Protocol<Q, S> {
        // Don't drop the session yet.
        let self_ = ManuallyDrop::new(self);
        // Temporarily cast to right process type.
        let process: Process<bool, S> = Process::new(self_.node_id, self_.id);
        process.tag_send(self_.tag, false);
        Protocol::from_process(process, self_.tag)
    }
}

impl<P, Q, S> Protocol<Offer<P, Q>, S>
where
    S: Serializer<bool>,
{
    /// Passive choice. This allows the other end of the session to select one
    /// of two options for continuing the protocol: either `P` or `Q`.
    #[must_use]
    pub fn offer(self) -> Branch<Protocol<P, S>, Protocol<Q, S>> {
        unsafe {
            // Temporarily cast to right mailbox type.
            let mailbox: Mailbox<bool, S> = Mailbox::new();
            if mailbox.receive() {
                Branch::Left(self.cast())
            } else {
                Branch::Right(self.cast())
            }
        }
    }
}

// A special case of the protocol with a `result()` function.
pub struct TaskEnd;

/// End of communication session
pub struct End;

/// Receive `A`, then `P`
pub struct Recv<A, P>(PhantomData<(A, P)>);

/// Send `A`, then `P`
pub struct Send<A, P>(PhantomData<(A, P)>);

/// Active choice between `P` and `Q`
pub struct Choose<P, Q>(PhantomData<(P, Q)>);

/// Passive choice (offer) between `P` and `Q`
pub struct Offer<P, Q>(PhantomData<(P, Q)>);

/// The HasDual trait defines the dual relationship between protocols.
///
/// Any valid protocol has a corresponding dual.
///
/// This trait is sealed and cannot be implemented outside session-types.
pub trait HasDual: private::Sealed {
    type Dual: HasDual;
}

impl HasDual for TaskEnd {
    type Dual = TaskEnd;
}

impl HasDual for End {
    type Dual = End;
}

impl<A, P: HasDual> HasDual for Send<A, P> {
    type Dual = Recv<A, P::Dual>;
}

impl<A, P: HasDual> HasDual for Recv<A, P> {
    type Dual = Send<A, P::Dual>;
}

impl<P: HasDual, Q: HasDual> HasDual for Choose<P, Q> {
    type Dual = Offer<P::Dual, Q::Dual>;
}

impl<P: HasDual, Q: HasDual> HasDual for Offer<P, Q> {
    type Dual = Choose<P::Dual, Q::Dual>;
}

pub enum Branch<L, R> {
    Left(L),
    Right(R),
}

mod private {
    use super::*;
    pub trait Sealed {}

    // Impl for all exported protocol types
    impl Sealed for TaskEnd {}
    impl Sealed for End {}
    impl<A, P> Sealed for Send<A, P> {}
    impl<A, P> Sealed for Recv<A, P> {}
    impl<P, Q> Sealed for Choose<P, Q> {}
    impl<P, Q> Sealed for Offer<P, Q> {}
}

impl<P, S> IntoProcess<P, S> for Protocol<P, S>
where
    P: HasDual,
{
    type Process = Protocol<<P as HasDual>::Dual, S>;

    fn spawn<C>(
        capture: C,
        entry: fn(C, Protocol<P, S>),
        link: Option<Tag>,
        config: Option<&ProcessConfig>,
        node: Option<u64>,
    ) -> Self::Process
    where
        S: Serializer<ProtocolCapture<C>>,
    {
        let entry = entry as usize as i32;
        let node_id = node.unwrap_or_else(host::node_id);

        // The `type_helper_wrapper` function is used here to create a pointer to a function with
        // generic types C, P & S. We can only send pointer data across processes and this is the
        // only way the Rust compiler will let us transfer this information into the new process.
        match host::spawn(node, config, link, type_helper_wrapper::<C, P, S>, entry) {
            Ok(id) => {
                // Use unique tag so that protocol messages are separated from regular messages.
                let tag = Tag::new();
                // Create reference to self
                let this = Process::<()>::new(host::node_id(), host::process_id());
                let capture = ProtocolCapture {
                    process: this,
                    tag,
                    capture,
                };
                let child = Process::<ProtocolCapture<C>, S>::new(node_id, id);

                child.send(capture);
                Protocol::from_process(child, tag)
            }
            Err(err) => panic!("Failed to spawn a process: {}", err),
        }
    }
}

// Wrapper function to help transfer the generic types C, P & S into the new process.
fn type_helper_wrapper<C, P, S>(function: i32)
where
    S: Serializer<ProtocolCapture<C>>,
    P: HasDual + 'static,
{
    let p_capture = unsafe { Mailbox::<ProtocolCapture<C>, S>::new() }.receive();
    let capture = p_capture.capture;
    let protocol = Protocol::from_process(p_capture.process, p_capture.tag);
    let function: fn(C, Protocol<P, S>) = unsafe { std::mem::transmute(function) };
    function(capture, protocol);
}

#[cfg(test)]
mod tests {
    use lunatic_test::test;

    use super::*;

    type AddProtocol = Recv<i32, Recv<i32, Send<i32, End>>>;

    #[test]
    fn protocol() {
        let child = Process::spawn_link(1, |capture: i32, protocol: Protocol<AddProtocol>| {
            assert_eq!(capture, 1);
            let (protocol, a) = protocol.receive();
            let (protocol, b) = protocol.receive();
            let _ = protocol.send(capture + a + b);
        });

        let child = child.send(2);
        let child = child.send(2);
        let (_, result) = child.receive();
        assert_eq!(result, 5);
    }
}<|MERGE_RESOLUTION|>--- conflicted
+++ resolved
@@ -4,11 +4,7 @@
     function::process::IntoProcess,
     host,
     serializer::{Bincode, Serializer},
-<<<<<<< HEAD
-    Mailbox, Process, ProcessConfig, Tag,
-=======
-    Mailbox, Process, ProcessConfig, ReceiveError, Resource, Tag,
->>>>>>> 5f9208da
+    Mailbox, Process, ProcessConfig, ReceiveError, Tag,
 };
 
 /// A value that the protocol captures from the parent process.

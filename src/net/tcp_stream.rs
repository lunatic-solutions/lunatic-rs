--- conflicted
+++ resolved
@@ -3,10 +3,6 @@
 use std::net::SocketAddr;
 use std::time::Duration;
 
-<<<<<<< HEAD
-=======
-use serde::de::{self, Visitor};
->>>>>>> fb86e954
 use serde::{Deserialize, Deserializer, Serialize, Serializer};
 
 use crate::error::LunaticError;
@@ -167,8 +163,9 @@
 
     /// Sets write timeout for TcpStream
     ///
-    /// This method will change the timeout for everyone holding a reference to the TcpStream
-    /// Once a timeout is set, it can be removed by sending `None`
+    /// This method will change the timeout for everyone holding a reference to
+    /// the TcpStream Once a timeout is set, it can be removed by sending
+    /// `None`
     pub fn set_write_timeout(&mut self, duration: Option<Duration>) -> Result<()> {
         unsafe {
             host::api::networking::set_write_timeout(
@@ -193,8 +190,9 @@
 
     /// Sets read timeout for TcpStream
     ///
-    /// This method will change the timeout for everyone holding a reference to the TcpStream
-    /// Once a timeout is set, it can be removed by sending `None`
+    /// This method will change the timeout for everyone holding a reference to
+    /// the TcpStream Once a timeout is set, it can be removed by sending
+    /// `None`
     pub fn set_read_timeout(&mut self, duration: Option<Duration>) -> Result<()> {
         unsafe {
             host::api::networking::set_read_timeout(
@@ -219,8 +217,9 @@
 
     /// Sets peek timeout for TcpStream
     ///
-    /// This method will change the timeout for everyone holding a reference to the TcpStream
-    /// Once a timeout is set, it can be removed by sending `None`
+    /// This method will change the timeout for everyone holding a reference to
+    /// the TcpStream Once a timeout is set, it can be removed by sending
+    /// `None`
     pub fn set_peek_timeout(&mut self, duration: Option<Duration>) -> Result<()> {
         unsafe {
             host::api::networking::set_peek_timeout(

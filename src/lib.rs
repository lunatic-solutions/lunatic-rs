--- conflicted
+++ resolved
@@ -96,11 +96,8 @@
 mod module;
 mod tag;
 
-<<<<<<< HEAD
 pub mod distributed;
-=======
 pub mod function;
->>>>>>> 5f9208da
 pub mod host;
 pub mod net;
 pub mod process;

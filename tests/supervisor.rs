use std::time::Duration;

use lunatic::{
    process::{
        AbstractProcess, Message, ProcessMessage, ProcessRef, ProcessRequest, Request, StartProcess,
    },
    sleep, spawn,
    supervisor::{Supervisor, SupervisorConfig, SupervisorStrategy},
    test,
};

const LOGGER_NAME: &'static str = "logger/assert_order";

#[derive(serde::Serialize, serde::Deserialize, Clone, Debug, PartialEq, Eq)]
enum LogEvent {
    Init(char),
    Panic(char),
    Shutdown(char),
}

struct Logger {
    logs: Vec<LogEvent>,
}

impl AbstractProcess for Logger {
    type Arg = ();
    type State = Logger;

    fn init(_: ProcessRef<Self>, _arg: Self::Arg) -> Self::State {
        Logger { logs: vec![] }
    }
}

impl ProcessRequest<LogEvent> for Logger {
    type Response = ();

    fn handle(state: &mut Self::State, request: LogEvent) -> Self::Response {
        state.logs.push(request);
    }
}

#[derive(serde::Serialize, serde::Deserialize)]
struct TakeLogs;
impl ProcessRequest<TakeLogs> for Logger {
    type Response = Vec<LogEvent>;

    fn handle(state: &mut Self::State, _request: TakeLogs) -> Self::Response {
        std::mem::replace(&mut state.logs, vec![])
    }
}

struct A {
    count: u32,
    name: char,
}

impl AbstractProcess for A {
    type Arg = (u32, char);
    type State = A;

    fn init(_: ProcessRef<Self>, (count, name): Self::Arg) -> A {
        if let Some(logger) = ProcessRef::<Logger>::lookup(LOGGER_NAME) {
            let log = LogEvent::Init(name);
            logger.request(log);
        }
        A { count, name }
    }

    fn terminate(state: Self::State) {
        if let Some(logger) = ProcessRef::<Logger>::lookup(LOGGER_NAME) {
            let log = LogEvent::Shutdown(state.name);
            logger.request(log);
        }
    }
}

#[derive(serde::Serialize, serde::Deserialize)]
struct Inc;
impl ProcessMessage<Inc> for A {
    fn handle(state: &mut Self::State, _: Inc) {
        state.count += 1;
    }
}

#[derive(serde::Serialize, serde::Deserialize)]
struct Count;
impl ProcessRequest<Count> for A {
    type Response = u32;

    fn handle(state: &mut Self::State, _: Count) -> u32 {
        state.count
    }
}

#[derive(serde::Serialize, serde::Deserialize)]
struct Panic;
impl ProcessMessage<Panic> for A {
    fn handle(state: &mut Self::State, _: Panic) {
        if let Some(logger) = ProcessRef::<Logger>::lookup(LOGGER_NAME) {
            let log = LogEvent::Panic(state.name);
            logger.request(log);
        }
        panic!();
    }
}

#[test]
fn one_failing_process() {
    struct Sup;
    impl Supervisor for Sup {
        type Arg = ();
        type Children = A;

        fn init(config: &mut SupervisorConfig<Self>, _: ()) {
            config.set_strategy(SupervisorStrategy::OneForOne);
            let starting_state = (4, ' ');
            config.children_args((starting_state, None));
        }
    }

    let sup = Sup::start((), None);

    let child = sup.children();

    // Starting state should be 4
    for i in 4..30 {
        assert_eq!(i, child.request(Count));
        child.send(Inc);
    }

    // Panicking is going to restart the count
    child.send(Panic);
    // We need to re-acquire reference to child and give a bit of time to the supervisor to re-spawn it.
    sleep(Duration::from_millis(10));
    let child = sup.children();

    // Starting state should be 4 again
    for i in 4..30 {
        assert_eq!(i, child.request(Count));
        child.send(Inc);
    }
}

#[test]
fn two_failing_process_one_for_one() {
    struct Sup;
    impl Supervisor for Sup {
        type Arg = ();
        type Children = (A, A);

        fn init(config: &mut SupervisorConfig<Self>, _: ()) {
            config.set_strategy(SupervisorStrategy::OneForOne);
            let starting_state_a = (33, 'a');
            let starting_state_b = (44, 'b');
            config.children_args(((starting_state_a, None), (starting_state_b, None)));
        }
    }

    let logger = Logger::start_link((), Some(LOGGER_NAME));
    let sup = Sup::start((), None);

    let (a, b) = sup.children();

    // Starting state should be 33 for a
    for i in 33..36 {
        assert_eq!(i, a.request(Count));
        a.send(Inc);
    }
    // Starting state should be 44 for b
    for i in 44..88 {
        assert_eq!(i, b.request(Count));
        b.send(Inc);
    }

    // Panicking b is going to restart the count
    b.send(Panic);

    // We need to re-acquire reference to child and give a bit of time to the supervisor to re-spawn it.
    sleep(Duration::from_millis(10));

    let log = logger.request(TakeLogs);
    assert_eq!(
        log,
        vec![
            // initial spawn
            LogEvent::Init('a'),
            LogEvent::Init('b'),
            // panic
            LogEvent::Panic('b'),
            // restart
            LogEvent::Init('b'),
        ]
    );

    let (a, b) = sup.children();

    // The state for a shouldn't be restarted.
    for i in 36..99 {
        assert_eq!(i, a.request(Count));
        a.send(Inc);
    }
    // But b should
    for i in 44..66 {
        assert_eq!(i, b.request(Count));
        b.send(Inc);
    }

    // Panicking a is going to restart the count
    a.send(Panic);

    // We need to re-acquire reference to child and give a bit of time to the supervisor to re-spawn it.
    sleep(Duration::from_millis(10));

    let log = logger.request(TakeLogs);
    assert_eq!(
        log,
        vec![
            // panic
            LogEvent::Panic('a'),
            // restart
            LogEvent::Init('a'),
        ]
    );

    let (a, b) = sup.children();

    // The state for a shouldn't be restarted.
    for i in 33..50 {
        assert_eq!(i, a.request(Count));
        a.send(Inc);
    }
    // But b should
    for i in 66..100 {
        assert_eq!(i, b.request(Count));
        b.send(Inc);
    }
}

#[test]
fn two_failing_process_one_for_all() {
    struct Sup;
    impl Supervisor for Sup {
        type Arg = ();
        type Children = (A, A);

        fn init(config: &mut SupervisorConfig<Self>, _: ()) {
            config.set_strategy(SupervisorStrategy::OneForAll);
            let starting_state_a = (33, 'a');
            let starting_state_b = (44, 'b');
            config.children_args(((starting_state_a, None), (starting_state_b, None)));
        }
    }

    let logger = Logger::start_link((), Some(LOGGER_NAME));
    let sup = Sup::start((), None);

    let (a, b) = sup.children();

    // Starting state should be 33 for a
    for i in 33..36 {
        assert_eq!(i, a.request(Count));
        a.send(Inc);
    }
    // Starting state should be 44 for b
    for i in 44..88 {
        assert_eq!(i, b.request(Count));
        b.send(Inc);
    }

    // Panicking b is going to restart the count
    b.send(Panic);
    // We need to re-acquire reference to child and give a bit of time to the supervisor to re-spawn it.
    sleep(Duration::from_millis(10));

    let log = logger.request(TakeLogs);
    assert_eq!(
        log,
        vec![
            // initial spawn
            LogEvent::Init('a'),
            LogEvent::Init('b'),
            // panic
            LogEvent::Panic('b'),
            // shutdown
            LogEvent::Shutdown('a'),
            // restart
            LogEvent::Init('a'),
            LogEvent::Init('b'),
        ]
    );

    let (a, b) = sup.children();

    // The state for a should be restarted.
    for i in 33..36 {
        assert_eq!(i, a.request(Count));
        a.send(Inc);
    }
    // So should b
    for i in 44..66 {
        assert_eq!(i, b.request(Count));
        b.send(Inc);
    }

    // Panicking a is going to restart the count
    a.send(Panic);
    // We need to re-acquire reference to child and give a bit of time to the supervisor to re-spawn it.
    sleep(Duration::from_millis(10));

    let log = logger.request(TakeLogs);
    assert_eq!(
        log,
        vec![
            // panic
            LogEvent::Panic('a'),
            // shutdown
            LogEvent::Shutdown('b'),
            // restart
            LogEvent::Init('a'),
            LogEvent::Init('b'),
        ]
    );

    let (a, b) = sup.children();

    // The state for a should be restarted.
    for i in 33..50 {
        assert_eq!(i, a.request(Count));
        a.send(Inc);
    }
    // So should a
    for i in 44..66 {
        assert_eq!(i, b.request(Count));
        b.send(Inc);
    }
}
#[test]
fn four_failing_process_rest_for_all() {
    struct Sup;
    impl Supervisor for Sup {
        type Arg = ();
        type Children = (A, A, A, A);

        fn init(config: &mut SupervisorConfig<Self>, _: ()) {
            config.set_strategy(SupervisorStrategy::RestForOne);
            let starting_state_a = (33, 'a');
            let starting_state_b = (44, 'b');
            let starting_state_c = (55, 'c');
            let starting_state_d = (66, 'd');
            config.children_args((
                (starting_state_a, None),
                (starting_state_b, None),
                (starting_state_c, None),
                (starting_state_d, None),
            ));
        }
    }

    let logger = Logger::start_link((), Some(LOGGER_NAME));
    let sup = Sup::start((), None);

    let (_, b, _, _) = sup.children();

    // Panicking b is going to restart the count
    b.send(Panic);
    // We need to re-acquire reference to child and give a bit of time to the supervisor to re-spawn it.
    sleep(Duration::from_millis(10));

    let logs = logger.request(TakeLogs);
    assert_eq!(
        logs,
        vec![
            // initial spawn
            LogEvent::Init('a'),
            LogEvent::Init('b'),
            LogEvent::Init('c'),
            LogEvent::Init('d'),
            // panic
            LogEvent::Panic('b'),
            // shutdown
            LogEvent::Shutdown('d'),
            LogEvent::Shutdown('c'),
            // restart
            LogEvent::Init('b'),
            LogEvent::Init('c'),
            LogEvent::Init('d'),
        ]
    );

    // Panicking the first child should restart all children
    let (a, _, _, _) = sup.children();
    a.send(Panic);
    // We need to re-acquire reference to child and give a bit of time to the supervisor to re-spawn it.
    sleep(Duration::from_millis(10));

    let logs = logger.request(TakeLogs);
    assert_eq!(
        logs,
        vec![
            // panic
            LogEvent::Panic('a'),
            // shutdown
            LogEvent::Shutdown('d'),
            LogEvent::Shutdown('c'),
            LogEvent::Shutdown('b'),
            // restart
            LogEvent::Init('a'),
            LogEvent::Init('b'),
            LogEvent::Init('c'),
            LogEvent::Init('d'),
        ]
    );

    // Panicking the last child
    let (_, _, _, d) = sup.children();
    d.send(Panic);
    // We need to re-acquire reference to child and give a bit of time to the supervisor to re-spawn it.
    sleep(Duration::from_millis(10));

    let logs = logger.request(TakeLogs);
    assert_eq!(
        logs,
        vec![
            // panic
            LogEvent::Panic('d'),
            // no shutdown only restart
            LogEvent::Init('d'),
        ]
    );
}

#[test]
fn ten_children_sup() {
    struct Sup;
    impl Supervisor for Sup {
        type Arg = ();
        type Children = (A, A, A, A, A, A, A, A, A, A);

        fn init(config: &mut SupervisorConfig<Self>, _: ()) {
            config.set_strategy(SupervisorStrategy::OneForOne);
            config.children_args((
                ((0, ' '), None),
                ((0, ' '), None),
                ((0, ' '), None),
                ((0, ' '), None),
                ((0, ' '), None),
                ((0, ' '), None),
                ((0, ' '), None),
                ((0, ' '), None),
                ((0, ' '), None),
                ((0, ' '), None),
            ));
        }
    }

    Sup::start_link((), None);
}

#[test]
#[should_panic]
fn children_args_not_called() {
    struct Sup;
    impl Supervisor for Sup {
        type Arg = ();
        type Children = A;

        fn init(config: &mut SupervisorConfig<Self>, _: ()) {
            config.set_strategy(SupervisorStrategy::OneForOne);
            // config.children_args(0);
        }
    }

    Sup::start_link((), None);
}

#[test]
fn shutdown() {
<<<<<<< HEAD
    struct A;

    impl AbstractProcess for A {
        type Arg = ();
        type State = A;

        fn init(proc: ProcessRef<Self>, _: ()) -> A {
            println!("{}", proc.id());
            A
        }

        fn terminate(_: Self::State) {
            println!("Exit");
        }
    }

=======
>>>>>>> 6b2aaff9
    struct Sup;
    impl Supervisor for Sup {
        type Arg = ();
        type Children = (A, A, A, A);

        fn init(config: &mut SupervisorConfig<Self>, _: ()) {
            config.set_strategy(SupervisorStrategy::OneForOne);
            config.children_args((
                ((0, 'a'), None),
                ((0, 'b'), None),
                ((0, 'c'), None),
                ((0, 'd'), None),
            ));
        }
    }

    let logger = Logger::start_link((), Some(LOGGER_NAME));
    let sup = Sup::start((), None);
    sup.shutdown();
    let log = logger.request(TakeLogs);
    assert_eq!(
        log,
        vec![
            LogEvent::Init('a'),
            LogEvent::Init('b'),
            LogEvent::Init('c'),
            LogEvent::Init('d'),
            LogEvent::Shutdown('d'),
            LogEvent::Shutdown('c'),
            LogEvent::Shutdown('b'),
            LogEvent::Shutdown('a'),
        ],
    );
}

#[test]
fn lookup_children() {
    struct Sup;
    impl Supervisor for Sup {
        type Arg = ();
        type Children = (A, A, A);

        fn init(config: &mut SupervisorConfig<Self>, _: ()) {
            config.set_strategy(SupervisorStrategy::OneForOne);
            config.children_args((
                ((0, ' '), Some("first".to_owned())),
                ((1, ' '), Some("second".to_owned())),
                ((2, ' '), Some("third".to_owned())),
            ));
        }
    }

    Sup::start_link((), None);

    let first = ProcessRef::<A>::lookup("first").unwrap();
    assert_eq!(first.request(Count), 0);
    let second = ProcessRef::<A>::lookup("second").unwrap();
    assert_eq!(second.request(Count), 1);
    let third = ProcessRef::<A>::lookup("third").unwrap();
    assert_eq!(third.request(Count), 2);

    // Kill third and inc count to 4
    third.send(Panic);
    // We need to re-acquire reference to child and give a bit of time to the supervisor to re-spawn it.
    sleep(Duration::from_millis(10));
    let third = ProcessRef::<A>::lookup("third").unwrap();
    third.send(Inc);
    third.send(Inc);
    assert_eq!(third.request(Count), 4);
    // Holding multiple references is ok
    let third = ProcessRef::<A>::lookup("third").unwrap();
    assert_eq!(third.request(Count), 4);
}

#[test]
fn block_until_shutdown() {
    struct Sup;
    impl Supervisor for Sup {
        type Arg = ();
        type Children = A;

        fn init(config: &mut SupervisorConfig<Self>, _: ()) {
            config.set_strategy(SupervisorStrategy::OneForOne);
            config.children_args(((0, ' '), None));
        }
    }

    let sup = Sup::start_link((), None);
    let sup_cloned = sup.clone();

    // Shutdown supervisor process after a delay
    spawn!(|sup, _mailbox: Mailbox<()>| {
        sleep(Duration::from_millis(10));
        sup.shutdown();
    });

    // block main process until supervisor shuts down
    // the test will hang if block_until_shutdown() fails
    sup_cloned.block_until_shutdown()
}<|MERGE_RESOLUTION|>--- conflicted
+++ resolved
@@ -475,25 +475,6 @@
 
 #[test]
 fn shutdown() {
-<<<<<<< HEAD
-    struct A;
-
-    impl AbstractProcess for A {
-        type Arg = ();
-        type State = A;
-
-        fn init(proc: ProcessRef<Self>, _: ()) -> A {
-            println!("{}", proc.id());
-            A
-        }
-
-        fn terminate(_: Self::State) {
-            println!("Exit");
-        }
-    }
-
-=======
->>>>>>> 6b2aaff9
     struct Sup;
     impl Supervisor for Sup {
         type Arg = ();
